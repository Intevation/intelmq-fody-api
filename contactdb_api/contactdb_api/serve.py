#!/usr/bin/env python3
"""Serve intelmq-certbund-contact db api via wsgi.

Requires hug (http://www.hug.rest/)

Copyright (C) 2017 by Bundesamt für Sicherheit in der Informationstechnik

Software engineering by Intevation GmbH

This program is Free Software: you can redistribute it and/or modify
it under the terms of the GNU Affero General Public License as published by
the Free Software Foundation, either version 3 of the License, or
(at your option) any later version.

This program is distributed in the hope that it will be useful,
but WITHOUT ANY WARRANTY; without even the implied warranty of
MERCHANTABILITY or FITNESS FOR A PARTICULAR PURPOSE.  See the
GNU Affero General Public License for more details.

You should have received a copy of the GNU Affero General Public License
along with this program.  If not, see <http://www.gnu.org/licenses/>.

Author(s):
    * Bernhard E. Reiter <bernhard@intevation.de>


Design rationale:
    Our services shall be accessed by
    https://github.com/Intevation/intelmq-fody
    so our "endpoints" should be reachable from the same ip:port as
    the checkticket endpoints.

    We need location and credentials for the database holding the contactdb.
    serve.py [1] (a hug based backend) solves this problem by reusing
    the intelmq-mailgen configuration to access the 'intelmq-events' database.
    This serving part need to access a different database 'contactdb', thus
    we start with our on configuration.

    [1] https://github.com/Intevation/intelmq-mailgen/blob/master/extras/checkticket_api/serve.py # noqa

"""
import json
import logging
import os
import sys
# FUTURE the typing module is part of Python's standard lib for v>=3.5
# try:
#     from typing import Tuple, Union, Sequence, List
# except:
#     pass

from falcon import HTTP_BAD_REQUEST, HTTP_NOT_FOUND
import hug
import psycopg2
from psycopg2.extras import RealDictCursor

log = logging.getLogger(__name__)
# adding a custom log level for even more details when diagnosing
DD = logging.DEBUG-2
logging.addLevelName(DD, "DDEBUG")


def read_configuration() -> dict:
    """Read configuration file.

    If the environment variable CONTACTDB_SERVE_CONF_FILE exist, use it
    for the file name. Otherwise uses a default.

    Returns:
        The configuration values, possibly containing more dicts.

    Notes:
      Design rationale:
        * Provies an "okay" separation from config and code.
        * Better than intelmq-mailgen which has two hard-coded places
          and merge code for the config.
        * (Inspired by https://12factor.net/config.) But it is not a good
          idea to put credential information in the commandline or environment.
        * We are using json for the configuration file format and not
          Python's configparser module to stay more in line with intelmq's
          overall design philosophy to use json for configuration files.
    """
    config = None
    config_file_name = os.environ.get(
                        "CONTACTDB_SERVE_CONF_FILE",
                        "/etc/intelmq/contactdb-serve.conf")

    if os.path.isfile(config_file_name):
        with open(config_file_name) as config_handle:
                config = json.load(config_handle)

    return config if isinstance(config, dict) else {}


EXAMPLE_CONF_FILE = r"""
{
  "libpg conninfo":
    "host=localhost dbname=contactdb user=apiuser password='USER\\'s DB PASSWORD'",
  "logging_level": "INFO"
}
""" # noqa

ENDPOINT_PREFIX = '/api/contactdb'
ENDPOINT_NAME = 'ContactDB'


class Error(Exception):
    """Base class for exceptions in this module."""
    pass


class CommitError(Error):
    """Exception raises if a commit action fails.
    """
    pass


# Using a global object for the database connection
# must be initialised once
contactdb_conn = None


def open_db_connection(dsn: str):
    global contactdb_conn

    contactdb_conn = psycopg2.connect(dsn=dsn)
    return contactdb_conn


def __commit_transaction():
    global contactdb_conn
    log.log(DD, "Calling commit()")
    contactdb_conn.commit()


def __rollback_transaction():
    global contactdb_conn
    log.log(DD, "Calling rollback()")
    contactdb_conn.rollback()


# FUTURE once typing is available
# def _db_query(operation:str, parameters:Union[dict, list]=None,
#              end_transaction:bool=True) -> Tuple(list, list):
def _db_query(operation: str, parameters=None, end_transaction: bool=True):
    """Does an database query.

    Creates a cursor from the global database connection, runs
    the query or command the fetches all results.

    Parameters:
        operation: The query to be used by psycopg2.cursor.execute()
        parameters: for the sql query
        end_transaction: set to False to do subsequent queries in the same
            transaction.

    Returns:
        Tuple[list, List[psycopg2.extras.RealDictRow]]:
            description and results.
    """
    global contactdb_conn

    description = None

    # pscopgy2.4 does not offer 'with' for cursor()
    # FUTURE use with
    cur = contactdb_conn.cursor(cursor_factory=RealDictCursor)

    cur.execute(operation, parameters)
    log.log(DD, "Ran query={}".format(repr(cur.query.decode('utf-8'))))
    description = cur.description
    results = cur.fetchall()

    if end_transaction:
        __commit_transaction()

    cur.close()

    return (description, results)


def _db_manipulate(operation: str, parameters=None,
                   end_transaction: bool=True) -> int:
    """Manipulates the database.

    Creates a cursor from the global database connection, runs the command.

    Parameters:
        operation: The query to be used by psycopg2.cursor.execute()
        parameters: for the sql query
        end_transaction: set to False to do subsequent queries in the same
            transaction.

    Returns:
        Number of affected rows.
    """
    global contactdb_conn

    # pscopgy2.4 does not offer 'with' for cursor()
    # FUTURE use with
    cur = contactdb_conn.cursor(cursor_factory=RealDictCursor)
    cur.execute(operation, parameters)
    log.log(DD, "Ran query={}".format(cur.query.decode('utf-8')))
    if end_transaction:
        __commit_transaction()
    cur.close()

    return cur.rowcount


def __db_query_organisation_ids(operation_str: str,  parameters=None):
    """Inquires organisation_ids for a specific query.

    Parameters:
        operation(str): must be a psycopg2 execute operation string that
            only returns an array of ids "AS organisation_ids" or nothing
            it has to contain '{0}' format placeholders for the table variants

    Returns:
        Dict("auto":list, "manual":list): lists of organisation_ids that
            where manually entered or imported automatically
    """
    orgs = {}

    description, results = _db_query(operation_str.format(""), parameters)
    if len(results) == 1 and results[0]["organisation_ids"] is not None:
        orgs["manual"] = results[0]["organisation_ids"]
    else:
        orgs["manual"] = []

    description, results = _db_query(operation_str.format("_automatic"),
                                     parameters)
    if len(results) == 1 and results[0]["organisation_ids"] is not None:
        orgs["auto"] = results[0]["organisation_ids"]
    else:
        orgs["auto"] = []

    return orgs


def __db_query_org(org_id: int, table_variant: str,
                   end_transaction: bool=True) -> dict:
    """Returns details for an organisaion.

    Parameters:
        org_id:int: the organisation id to be queried
        table_variant: either "" or "_automatic"

    Returns:
        containing the organisation and additional keys
            'annotations', 'asns' (with 'annotations') and 'contacts'
    """

    operation_str = """
        SELECT * FROM organisation{0} WHERE organisation{0}_id = %s
        """.format(table_variant)

    description, results = _db_query(operation_str, (org_id,), False)

    if not len(results) == 1:
            return {}
    else:
        org = results[0]
        if table_variant != '': # keep the plain id name for all table variants
            org["organisation_id"] = org.pop(
                    "organisation{0}_id".format(table_variant)
                    )

        # insert asns
        operation_str = """
            SELECT * FROM organisation_to_asn{0}
                WHERE organisation{0}_id = %s
            """.format(table_variant)

        description, results = _db_query(operation_str, (org_id,), False)
        org["asns"] = results

        # insert contacts
        operation_str = """
            SELECT * FROM contact{0}
                WHERE organisation{0}_id = %s
            """.format(table_variant)

        description, results = _db_query(operation_str, (org_id,),
                                         end_transaction)
        org["contacts"] = results

        # insert national certs
        operation_str = """
            SELECT * FROM national_cert{0}
                WHERE organisation{0}_id = %s
            """.format(table_variant)

        description, results = _db_query(operation_str, (org_id,),
                                         end_transaction)
        org["nationalcerts"] = results

        # insert networks
        operation_str = """
            SELECT * FROM network{0} AS n
                JOIN organisation_to_network{0} AS otn
                    ON n.network{0}_id = otn.network{0}_id
                WHERE otn.organisation{0}_id = %s
            """.format(table_variant)

        description, results = _db_query(operation_str, (org_id,),
                                         end_transaction)
        org["networks"] = results

        # insert fqdns
        operation_str = """
            SELECT * FROM fqdn{0} AS f
                JOIN organisation_to_fqdn{0} AS of
                    ON f.fqdn{0}_id = of.fqdn{0}_id
                WHERE of.organisation{0}_id = %s
            """.format(table_variant)

        description, results = _db_query(operation_str, (org_id,),
                                         end_transaction)
        org["fqdns"] = results

        # add existing annotations
        # can only be there for manual tables
        if table_variant == '':
            # insert annotations for the org
            operation_str = """
                SELECT * FROM organisation_annotation
                    WHERE organisation_id = %s
                """
            description, results = _db_query(operation_str, (org_id,),
                                         end_transaction)
            if len(results) > 0:
                org["annotations"] = results

            # insert annotations for each asn
            for index, asn in enumerate(org["asns"][:]):
                operation_str = """
                    SELECT * from autonomous_system_annotation
                        WHERE asn = %s
                """
                description, results = _db_query(operation_str,
                                                 (asn["asn"],),
                                                 end_transaction)
                if len(results) > 0:
                    org["asns"][index]["annotations"] = results

        return org


<<<<<<< HEAD
def __db_query_asn(asn: int, table_variant: str,
                   end_transaction: bool=True) -> dict:
=======
def __db_query_asn(asn:int, table_variant:str,
                   end_transaction:bool=True) -> dict:
>>>>>>> a39b3840
    """Returns details for an asn."""

    operation_str = """
                SELECT * FROM autonomous_system{0} AS a
                    WHERE number = %s
                """.format(table_variant)
    description, results = _db_query(operation_str, (asn,), end_transaction)

    if len(results) > 0:
        return results[0]
    else:
        return None


def __remove_inhibitions(inhibitions: list) -> None:
    """Removes inhibitions and afterwards stale network entries.

    Assumes that organisation_to_network is not used.
    """
    operation_str = """
        DELETE FROM inhibition WHERE id = ANY(%s)
        """
    _db_manipulate(operation_str, ([i["id"] for i in inhibitions],), False)

    # remove all manual network entries that are unlinked by inhibition
    operation_str = """
        DELETE FROM network AS n
            WHERE n.id NOT IN (
                SELECT i.net_id FROM inhibition as i
                    WHERE n.id = i.net_id
                )
        """
    _db_manipulate(operation_str, end_transaction=False)


def __check_or_create_asns(asns: list) -> list:
    """Find or creates db entries for asns.

    Will append the new comment to the old one, if the asn already exists.

    Parameter:
        asns: asns to be found or created

    Returns:
        List of tuples with asn_id and notification intervall.
    """
    new_numbers = []
    for asn in asns:
        if "ripe_aut_num" in asn and asn["ripe_aut_num"] is not None:
            raise CommitError("ripe_aut_num is set")

        if asn["comment"] is None:
            raise CommitError("comment is not set")

        asn_in_db = __db_query_asn(asn["number"], "", False)

        if asn_in_db is None:
            operation_str = """
                INSERT INTO autonomous_system
                    (number, comment)
                    VALUES (%(number)s, %(comment)s)
                """
            _db_manipulate(operation_str, asn, False)
        elif asn_in_db["comment"] != asn["comment"]:
            # append the new comment part
            new_comment = ' '.join((asn_in_db["comment"],
                                    asn["comment"])).strip()
            operation_str = """
                UPDATE autonomous_system
                    SET comment = %s
                    WHERE number = %s
                """
            _db_manipulate(operation_str, (new_comment, asn["number"]), False)

        new_numbers.append((asn["number"], asn['notification_interval']))

    return new_numbers


def __remove_or_unlink_asns(asns: list, org_id: int) -> None:
    """Removes or unlinks db entries for asns.

    Considers a list of inhibitions in each asn.

    Parameter:
        asns: to be unlinked or removed
        org_id: the organisation to be unlinked from
    """
    for asn in asns:
        asn_id = asn["number"]
        operation_str = """
            DELETE FROM organisation_to_asn AS oa
                WHERE oa.organisation_id = %s
                  AND oa.asn_id = %s
            """
        _db_manipulate(operation_str, (org_id, asn_id), False)

        # how many connections are left to this asn?
        operation_str = """
            SELECT count(*) FROM organisation_to_asn WHERE asn_id = %s
            """
        description, results = _db_query(operation_str, (asn_id,), False)

        if results[0]["count"] == 0:
            # delete asn, because there is no connection anymore

            asn_in_db = __db_query_asn(asn_id, "", False)

            # ignore in the comparison, because it comes from the n-to-m table
            del(asn["notification_interval"])
            del(asn["organisation_id"])
            del(asn["asn_id"])
            if "inhibitions" in asn:
                __remove_inhibitions(asn["inhibitions"])
                del(asn["inhibitions"])  # comes from inserted inhibitions

            if asn_in_db == asn:
                operation_str = """
                    DELETE FROM autonomous_system
                      WHERE number = %s
                    """
                _db_manipulate(operation_str, (asn_id,), False)
            else:
                log.debug("asn_in_db = {}; asn = {}".format(
                            repr(asn_in_db), repr(asn)))
                raise CommitError("ASN{} to be deleted differs from db entry."
                                  "".format(asn_id))


def __check_or_update_asns(asns: list, org_id: int) -> None:
    """Checks or updates and links as necessary the asns for an org.

    Considers that an already existing asn may have inhibitions linked to it.
    Does not create or update inhibitions, but removes stale when removing
    and asn.

    Considers the notification interval in the organisation_to_asn table.

    For each asn:
        Reuse and update
        or create

        Fix links

        Remove asns which are not linked to from anywhere.

    Parameter:
        asns: to be worked on
        org_id: the org to link to
    """
    new_asn_ids = []
    for asn in asns:
        asn_id = asn["number"]

        # do we already have an asn that has the necessary values?
        asn_in_db = __db_query_asn(asn_id, "", False)

        if asn_in_db is None:
            # create
            # TODO join with creation in __check_or_create_asns()
            operation_str = """
                INSERT INTO autonomous_system
                    (number, comment) VALUES (%(number)s, %(comment)s)
                """
            _db_manipulate(operation_str, asn, False)
        elif asn_in_db["comment"] != asn["comment"]:
            # update comment (the only field changeable)
            operation_str = """
                UPDATE autonomous_system
                    SET comment = %(comment)s
                    WHERE number = %(number)s
                """
            _db_manipulate(operation_str, asn, False)

        # check the linking
        operation_str = """
            SELECT * FROM organisation_to_asn
                WHERE organisation_id = %s
                  AND asn_id = %s
            """
        description, results = _db_query(operation_str,
                                         (org_id, asn_id,), False)
        if len(results) == 0:
            # add link
            operation_str = """
                INSERT INTO organisation_to_asn
                    (organisation_id, asn_id, notification_interval)
                    VALUES (%s, %s, %s)
                """
            _db_manipulate(operation_str,
                           (org_id, asn_id, asn['notification_interval']),
                           False)
        elif (results[0]["notification_interval"]
              != asn['notification_interval']):
            # update link to the new notifcation_interval
            operation_str = """
                UPDATE organisation_to_asn
                    SET notification_interval = %s
                    WHERE organisation_id = %s
                      AND asn_id = %s
                """
            _db_manipulate(operation_str,
                           (asn['notification_interval'], org_id, asn_id),
                           False)

        new_asn_ids.append(asn_id)

    # remove all links that should not be there
    operation_str = """
        DELETE FROM organisation_to_asn
            WHERE organisation_id = %s
              AND asn_id != ALL(%s)
        """
    _db_manipulate(operation_str, (org_id, new_asn_ids), False)

    # remove all manual asns that are unlinked
    # first find all asns that are not linked from any organisation anymore
    operation_str = """
        SELECT a.number AS id FROM autonomous_system AS a
            WHERE a.number NOT IN (
                SELECT oa.asn_id FROM organisation_to_asn AS oa
                WHERE oa.asn_id = a.number
                )
        """
    description, results = _db_query(operation_str, end_transaction=False)

    if len(results) > 0:
        stale_asns = results

        for stale_asn in stale_asns:
            # then deal with inhibitions
            operation_str = """
                SELECT id FROM inhibition
                    WHERE asn_id = %s
                """
            description, results = _db_query(operation_str, (stale_asn["id"],),
                                             end_transaction=False)
            if len(results) > 0:
                __remove_inhibitions(results)

            # finally remove the asn
            operation_str = "DELETE FROM autonomous_system WHERE number = %s"
            _db_manipulate(operation_str, (stale_asn["id"],), False)


def __remove_or_unlink_contacts(contacts: list, org_id: int) -> None:
    """Removes or unlinks db entries for contacts.

    Parameter:
        contacts: to be unlinked or removed
        org_id: the organisation to be unlinked from
    """
    for contact in contacts:
        contact_id = contact["contact_id"]
        operation_str = """
            DELETE FROM role
                WHERE organisation_id = %s
                  AND contact_id = %s
            """
        _db_manipulate(operation_str, (org_id, contact_id), False)

        # how many connection are left to this contact?
        operation_str = """SELECT count(*) FROM role WHERE contact_id = %s"""
        description, results = _db_query(operation_str, (contact_id,), False)

        if results[0]["count"] == 0:
            # delete contact, because there is no connection anymore

            operation_str = "DELETE FROM contact WHERE id = %s"
            _db_manipulate(operation_str, (contact_id,), False)


def __check_or_create_contacts(contacts: list) -> list:
    new_contact_ids = []

    needed_attribs = ['firstname', 'lastname', 'tel', 'openpgp_fpr',
                      'email', 'format_id', 'comment']

    for contact in contacts:
        # we need make sure that all values are there and at least ''
        # as None would be translated to '= NULL' which always fails in SQL
        for attrib in needed_attribs:
            if (attrib not in contact) or contact[attrib] is None:
                raise CommitError("{} not set".format(attrib))
        operation_str = """
            SELECT c.id FROM contact AS c
                WHERE c.firstname = %(firstname)s
                  AND c.lastname = %(lastname)s
                  AND c.tel = %(tel)s
                  AND c.openpgp_fpr = %(openpgp_fpr)s
                  AND c.email = %(email)s
                  AND c.format_id = %(format_id)s
                  AND c.comment = %(comment)s
            """
        description, results = _db_query(operation_str, contact, False)

        if len(results) > 1:
            raise CommitError("More than one contact "
                              "with {} in the db".format(contact))
        elif len(results) == 1:
            new_contact_ids.append(results[0]["id"])
        else:
            operation_str = """
                INSERT INTO contact
                    (firstname, lastname, tel,
                     openpgp_fpr, email, format_id, comment)
                    VALUES (%(firstname)s, %(lastname)s, %(tel)s,
                            %(openpgp_fpr)s, %(email)s, %(format_id)s,
                            %(comment)s)
                    RETURNING id
                """
            description, results = _db_query(operation_str, contact, False)
            new_contact_ids.append(results[0]["id"])

    return new_contact_ids


def __check_or_update_contacts(contacts: list, org_id: int) -> None:
    """Create or update and then link contact if necessary.

    Parameter:
        contacts: to be updated or created and linked
        org_id: from the org to link to
    """

    # TODO refactor with __check_or_create_contacts()

    needed_attribs = ['firstname', 'lastname', 'tel', 'openpgp_fpr',
                      'email', 'format_id', 'comment']

    new_contact_ids = []
    for contact in contacts:
        # sanity check
        for attrib in needed_attribs:
            if (attrib not in contact) or contact[attrib] is None:
                raise CommitError("Updating Org {} contacts: "
                                  "{} not set".format(org_id, attrib))

        operation_str = """
            SELECT c.id FROM contact AS c
                WHERE c.firstname = %(firstname)s
                  AND c.lastname = %(lastname)s
                  AND c.tel = %(tel)s
                  AND c.openpgp_fpr = %(openpgp_fpr)s
                  AND c.email = %(email)s
                  AND c.format_id = %(format_id)s
                  AND c.comment = %(comment)s
            """
        description, results = _db_query(operation_str, contact, False)

        if len(results) >= 1:
            # use the first found
            new_contact_id = results[0]["id"]
        elif id in contact:
            # update
            operation_str = """
                UPDATE contact
                    SET (firstname, lastname, tel,
                         openpgp_fpr, email, format_id, comment)
                      = (%(firstname)s, %(lastname)s, %(tel)s,
                         %(openpgp_fpr)s, %(email)s, %(format_id)s,
                         %(comment)s)
                    WHERE id = %(id)s
                """
            _db_manipulate(operation_str, contact, False)
            new_contact_id = contact["id"]
        else:
            # create
            # TODO refactor with __check_or_create_contacts()
            operation_str = """
                INSERT INTO contact
                    (firstname, lastname, tel,
                     openpgp_fpr, email, format_id, comment)
                    VALUES (%(firstname)s, %(lastname)s, %(tel)s,
                            %(openpgp_fpr)s, %(email)s, %(format_id)s,
                            %(comment)s)
                    RETURNING id
                """
            description, results = _db_query(operation_str, contact, False)
            new_contact_id = results[0]["id"]

        # fix the linking
        operation_str = """
            SELECT * FROM role
                WHERE organisation_id = %s
                  AND contact_id = %s
            """
        description, results = _db_query(operation_str,
                                         (org_id, new_contact_id), False)

        if len(results) == 0:
            # add link
            operation_str = """
                INSERT INTO role
                    (organisation_id, contact_id)
                    VALUES (%s, %s)
                """
            _db_manipulate(operation_str, (org_id, new_contact_id), False)

        new_contact_ids.append(new_contact_id)

    # remove all links that should not be there
    operation_str = """
        DELETE FROM role
            WHERE organisation_id = %s
              AND contact_id != ALL(%s)
        """
    _db_manipulate(operation_str, (org_id, new_contact_ids), False)

    # remove all manual contacts that are not linked to
    operation_str = """
        DELETE FROM contact as c
            WHERE c.id NOT IN (
                SELECT r.contact_id FROM role AS r
                WHERE r.contact_id = c.id
                )
        """
    _db_manipulate(operation_str, end_transaction=False)


def _create_org(org: dict) -> int:
    """Insert an new contactdb entry.

    Makes sure that the contactdb entry expressed by the org dict
    is in the tables for manual entries.

    First checks the linked asns and linked contact tables.
    Then checks the organisation itself.
    Afterwards checks the n-to-m entries that link the tables.

    Checks for each query if an entry with equal values is already in the
    table. If so, uses the existing entry, otherwise inserts a new entry.

    Returns:
        Database ID of the organisation that has been there or was created.
    """
    log.debug("_create_org called with " + repr(org))

    new_asn_ids = __check_or_create_asns(org['asns'])
    log.debug("new_asn_ids = " + repr(new_asn_ids))
    new_contact_ids = __check_or_create_contacts(org['contacts'])
    log.debug("new_contact_ids = " + repr(new_contact_ids))

    needed_attribs = ['name', 'comment', 'ripe_org_hdl',
                      'ti_handle', 'first_handle']

    for attrib in needed_attribs:
        if attrib in org:
            if org[attrib] is None:
                org[attrib] = ''
        else:
            raise CommitError("{} not set".format(attrib))

    if org['name'] == '':
        raise CommitError("Name of the organisation must be provided.")

    operation_str = """
        SELECT o.id FROM organisation as o
            WHERE o.name = %(name)s
              AND o.comment = %(comment)s
              AND o.ripe_org_hdl = %(ripe_org_hdl)s
              AND o.ti_handle = %(ti_handle)s
              AND o.first_handle = %(first_handle)s
        """
    if (('sector_id' not in org) or org['sector_id'] is None
            or org['sector_id'] == ''):
        operation_str += " AND o.sector_id IS NULL"
        org["sector_id"] = None
    else:
        operation_str += " AND o.sector_id = %(sector_id)s"

    description, results = _db_query(operation_str, org, False)
    if len(results) > 1:
        raise CommitError("More than one organisation row like"
                          " {} in the db".format(org))
    elif len(results) == 1:
        new_org_id = results[0]["id"]
    else:
        operation_str = """
            INSERT INTO organisation
                (name, sector_id, comment, ripe_org_hdl,
                 ti_handle, first_handle)
                VALUES (%(name)s, %(sector_id)s, %(comment)s, %(ripe_org_hdl)s,
                        %(ti_handle)s, %(first_handle)s)
                RETURNING id
            """
        description, results = _db_query(operation_str, org, False)
        new_org_id = results[0]["id"]

    for asn, notification_interval in new_asn_ids:
        operation_str = """
            SELECT * FROM organisation_to_asn
                WHERE organisation_id = %s
                  AND asn_id = %s
                  AND notification_interval = %s
            """
        description, results = _db_query(
            operation_str, (new_org_id, asn, notification_interval), False)
        if len(results) < 1:

            operation_str = """
                INSERT INTO organisation_to_asn
                    (organisation_id, asn_id, notification_interval)
                    VALUES ( %s, %s, %s )
                """
            _db_manipulate(operation_str,
                           (new_org_id, asn, notification_interval), False)

    for contact_id in new_contact_ids:
        operation_str = """
            SELECT * FROM role
                WHERE organisation_id = %s
                  AND contact_id = %s
            """
        description, results = _db_query(operation_str,
                                         (new_org_id, contact_id), False)
        if len(results) < 1:
            operation_str = """
                INSERT INTO role
                    (organisation_id, contact_id)
                    VALUES ( %s, %s )
                """
            _db_manipulate(operation_str, (new_org_id, contact_id), False)

    return(new_org_id)


def _update_org(org):
    """Update a contactdb entry.

    First update asns and links to them then the same for contacts.
    Last update of the values of the org itself.

    Returns:
        Database ID of the updated organisation.
    """
    log.debug("_update_org called with " + repr(org))

    org_id = org["id"]
    org_in_db = __db_query_org(org_id, "", end_transaction=False)

    if ("id" not in org_in_db) or org_in_db["id"] != org_id:
        raise CommitError("Org {} to be updated not in db.".format(org_id))

    if 'name' not in org or org['name'] is None or org['name'] == '':
        raise CommitError("Name of the organisation must be provided.")

    __check_or_update_asns(org["asns"], org_id)
    __check_or_update_contacts(org["contacts"], org_id)

    if org["sector_id"] == '':
        org["sector_id"] = None

    # linking of asns and contacts has been done, only update is left to do
    operation_str = """
        UPDATE organisation
            SET (name, sector_id, comment, ripe_org_hdl,
                 ti_handle, first_handle)
              = (%(name)s, %(sector_id)s, %(comment)s, %(ripe_org_hdl)s,
                 %(ti_handle)s, %(first_handle)s)
            WHERE id = %(id)s
        """
    _db_manipulate(operation_str, org, False)

    return org_id


def _delete_org(org) -> int:
    """Delete an contactdb entry.

    Also delete the attached asns and contact entries, if they are
    not used elsewhere.

    Returns:
        Database ID of the organisation that has been deleted.
    """
    log.debug("_delete_org called with " + repr(org))

    org_in_db = __db_query_org(org["id"], "", end_transaction=False)

    if not org_in_db == org:
        log.debug("org_in_db = {}; org = {}".format(repr(org_in_db),
                                                    repr(org)))
        raise CommitError("Org to be deleted differs from db entry.")

    __remove_or_unlink_asns(org['asns'], org['id'])
    __remove_or_unlink_contacts(org['contacts'], org['id'])

    # remove org itself
    operation_str = "DELETE FROM organisation WHERE id = %s"
    affected_rows = _db_manipulate(operation_str, (org["id"],), False)

    if affected_rows == 1:
        return org["id"]


@hug.startup()
def setup(api):
    config = read_configuration()
    if "logging_level" in config:
        log.setLevel(config["logging_level"])
    open_db_connection(config["libpg conninfo"])
    log.debug("Initialised DB connection for contactdb_api.")


@hug.get(ENDPOINT_PREFIX + '/ping')
def pong():
    return ["pong"]


@hug.get(ENDPOINT_PREFIX + '/searchasn')
def searchasn(asn: int):
    return __db_query_organisation_ids("""
        SELECT DISTINCT array_agg(organisation{0}_id) as organisation_ids
            FROM organisation_to_asn{0}
            WHERE asn=%s
        """, (asn,))


@hug.get(ENDPOINT_PREFIX + '/searchorg')
def searchorg(name: str):
    """Search for an entry with the given name.

    Search is an case-insensitive substring search.
    """
    return __db_query_organisation_ids("""
        SELECT DISTINCT array_agg(o.organisation{0}_id) AS organisation_ids
            FROM organisation{0} AS o
            WHERE name ILIKE %s
               OR name ILIKE %s
               OR name ILIKE %s
               OR name ILIKE %s
        """, (name, "%"+name+"%", "%"+name, name+"%"))


@hug.get(ENDPOINT_PREFIX + '/searchcontact')
def searchcontact(email: str):
    """Search for an entry with the given email address.

    Uses a case-insensitive substring search.
    """
    return __db_query_organisation_ids("""
        SELECT DISTINCT array_agg(c.organisation{0}_id) AS organisation_ids
            FROM contact{0} AS c
            WHERE c.email LIKE %s
               OR c.email LIKE %s
               OR c.email LIKE %s
               OR c.email LIKE %s
        """, (email, "%"+email+"%", "%"+email, email+"%"))


@hug.get(ENDPOINT_PREFIX + '/org/manual/{id}')
def get_manual_org_details(id: int):
    return __db_query_org(id, "")


@hug.get(ENDPOINT_PREFIX + '/org/auto/{id}')
def get_auto_org_details(id: int):
    return __db_query_org(id, "_automatic")


@hug.get(ENDPOINT_PREFIX + '/asn/manual/{number}')
def get_manual_asn_details(number: int, response):
    asn = __db_query_asn(number, "")

    if asn is None:
        response.status = HTTP_NOT_FOUND
        return {"reason": "ASN not found"}
    else:
        return asn


# a way to test this is similiar to
#   import requests
#   requests.post('http://localhost:8000/api/contactdb/org/manual/commit', json={'one': 'two'}, auth=('user', 'pass')).json() # noqa
@hug.post(ENDPOINT_PREFIX + '/org/manual/commit')
def commit_pending_org_changes(body, response):

    log.info("Got commit_object = " + repr(body))
    if not (body
            and 'commands' in body
            and len(body['commands']) > 0
            and 'orgs' in body
            and len(body['orgs']) > 0
            and len(body['commands']) == len(body['orgs'])):
        response.status = HTTP_BAD_REQUEST
        return {'reason': "Needs commands and orgs arrays of same length."}

    commands = body['commands']
    orgs = body['orgs']

    known_commands = {  # list of commands and function table
        'create': _create_org,
        'update': _update_org,
        'delete': _delete_org
        }

    for command in commands:
        if command not in known_commands:
            response.status = HTTP_BAD_REQUEST
            return {'reason':
                    "Unknown command. Not in " + str(known_commands.keys())}

    results = []
    try:
        for command, org in zip(commands, orgs):
            results.append((command, known_commands[command](org)))
    except Exception as err:
        __rollback_transaction()
        log.info("Commit failed '%s' with '%r'", command, org, exc_info=True)
        response.status = HTTP_BAD_REQUEST
        return {"reason": "Commit failed, see server logs."}
    else:
        __commit_transaction()

    log.info("Commit successful, results = {}".format(results,))
    return results


def main():
    if len(sys.argv) > 1 and sys.argv[1] == '--example-conf':
        print(EXAMPLE_CONF_FILE)
        exit()

    config = read_configuration()
    print("config = {}".format(config,))
    if "logging_level" in config:
        log.setLevel(config["logging_level"])

    print("log.name = \"{}\"".format(log.name))
    print("log effective level = \"{}\"".format(
        logging.getLevelName(log.getEffectiveLevel())))

    cur = open_db_connection(config["libpg conninfo"]).cursor()

    for count in [
            "autonomous_system_automatic",
            "autonomous_system",
            "organisation_automatic",
            "organisation",
            "contact_automatic",
            "contact"
            ]:
        cur.execute("SELECT count(*) FROM {}".format(count))
        result = cur.fetchone()
        print("count {} = {}".format(count, result))

    cur.execute("SELECT count(*) FROM autonomous_system")
    cur.connection.commit()  # end transaction<|MERGE_RESOLUTION|>--- conflicted
+++ resolved
@@ -347,13 +347,9 @@
         return org
 
 
-<<<<<<< HEAD
+
 def __db_query_asn(asn: int, table_variant: str,
                    end_transaction: bool=True) -> dict:
-=======
-def __db_query_asn(asn:int, table_variant:str,
-                   end_transaction:bool=True) -> dict:
->>>>>>> a39b3840
     """Returns details for an asn."""
 
     operation_str = """
